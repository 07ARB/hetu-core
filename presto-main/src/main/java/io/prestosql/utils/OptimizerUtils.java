/*
 * Copyright (C) 2018-2020. Huawei Technologies Co., Ltd. All rights reserved.
 * Licensed under the Apache License, Version 2.0 (the "License");
 * you may not use this file except in compliance with the License.
 * You may obtain a copy of the License at
 *
 *     http://www.apache.org/licenses/LICENSE-2.0
 *
 * Unless required by applicable law or agreed to in writing, software
 * distributed under the License is distributed on an "AS IS" BASIS,
 * WITHOUT WARRANTIES OR CONDITIONS OF ANY KIND, either express or implied.
 * See the License for the specific language governing permissions and
 * limitations under the License.
 */
package io.prestosql.utils;

import io.airlift.log.Logger;
import io.prestosql.Session;
import io.prestosql.SystemSessionProperties;
import io.prestosql.spi.HetuConstant;
import io.prestosql.spi.plan.JoinNode;
import io.prestosql.spi.plan.PlanNode;
import io.prestosql.spi.plan.TableScanNode;
import io.prestosql.sql.analyzer.FeaturesConfig;
import io.prestosql.sql.planner.SimplePlanVisitor;
import io.prestosql.sql.planner.iterative.IterativeOptimizer;
import io.prestosql.sql.planner.iterative.Rule;
import io.prestosql.sql.planner.iterative.rule.HintedReorderJoins;
import io.prestosql.sql.planner.iterative.rule.PushLimitThroughOuterJoin;
import io.prestosql.sql.planner.iterative.rule.PushLimitThroughSemiJoin;
import io.prestosql.sql.planner.iterative.rule.PushLimitThroughUnion;
import io.prestosql.sql.planner.iterative.rule.PushPredicateIntoTableScan;
import io.prestosql.sql.planner.iterative.rule.ReorderJoins;
import io.prestosql.sql.planner.iterative.rule.RowExpressionRewriteRuleSet;
import io.prestosql.sql.planner.optimizations.ApplyConnectorOptimization;
import io.prestosql.sql.planner.optimizations.LimitPushDown;
import io.prestosql.sql.planner.optimizations.PlanOptimizer;
import org.apache.commons.lang3.StringUtils;

import java.util.Arrays;
import java.util.HashMap;
import java.util.HashSet;
import java.util.List;
import java.util.Map;
import java.util.Set;
import java.util.concurrent.ConcurrentHashMap;

import static io.prestosql.SystemSessionProperties.getJoinReorderingStrategy;
<<<<<<< HEAD
=======
import static io.prestosql.spi.plan.PlanNode.SkipOptRuleLevel.APPLY_ALL_LEGACY_AND_ROWEXPR;
import static io.prestosql.spi.plan.PlanNode.SkipOptRuleLevel.APPLY_ALL_LEGACY_AND_ROWEXPR_PUSH_PREDICATE;
import static io.prestosql.spi.plan.PlanNode.SkipOptRuleLevel.APPLY_ALL_RULES;
>>>>>>> b4afa63e
import static java.util.Objects.requireNonNull;

public class OptimizerUtils
{
    private static final Map<String, Set<String>> planOptimizerBlacklist = new ConcurrentHashMap<>();
    private static final ThreadLocal<Map<String, Set<String>>> threadLocal = new ThreadLocal<>();
    private static final Logger log = Logger.get(OptimizerUtils.class);

    private OptimizerUtils()
    {
    }

    public static boolean isEnabledLegacy(PlanOptimizer optimizer, Session session)
    {
        if (optimizer instanceof ApplyConnectorOptimization) {
            return SystemSessionProperties.isQueryPushDown(session);
        }
        if (optimizer instanceof LimitPushDown) {
            return SystemSessionProperties.isLimitPushDown(session);
        }
        if (optimizer instanceof HintedReorderJoins) {
            // Use the community ReorderJoins
            if (getJoinReorderingStrategy(session) != FeaturesConfig.JoinReorderingStrategy.NONE) {
                return false;
            }
            String joinOrder = SystemSessionProperties.getJoinOrder(session);
            return joinOrder != null && !"".equals(joinOrder);
        }
        return true;
    }

    public static boolean isEnabledRule(Rule<?> rule, Session session)
    {
        if (rule instanceof PushLimitThroughUnion) {
            return SystemSessionProperties.isPushLimitThroughUnion(session);
        }
        if (rule instanceof PushLimitThroughSemiJoin) {
            return SystemSessionProperties.isPushLimitThroughSemiJoin(session);
        }
        if (rule instanceof PushLimitThroughOuterJoin) {
            return SystemSessionProperties.isPushLimitThroughOuterJoin(session);
        }
        if (rule instanceof ReorderJoins) {
            // Use Hetu HintedReorderJoins
            String joinOrder = SystemSessionProperties.getJoinOrder(session);
            return joinOrder == null || "".equals(joinOrder);
        }
        return true;
    }

    public static boolean isEnabledLegacy(PlanOptimizer optimizer, Session session, PlanNode node)
    {
        if (optimizer instanceof IterativeOptimizer) {
            for (Rule<?> rule : ((IterativeOptimizer) optimizer).getRules()) {
                if (isEnabledRule(rule, session, node)) {
                    return true;
                }
            }
            // None of the rules are enabled
            return false;
        }
        return isEnabledLegacy(optimizer, session);
    }

    public static boolean isEnabledRule(Rule<?> rule, Session session, PlanNode node)
    {
        if (rule instanceof ReorderJoins) {
            // Use Hetu HintedReorderJoins
            String joinOrder = SystemSessionProperties.getJoinOrder(session);
            int threshold = SystemSessionProperties.getSkipReorderingThreshold(session);
            return threshold > 0 && (joinOrder == null || "".equals(joinOrder)) && !containsJoinNodesMoreThan(node, threshold);
        }
        return true;
    }

    private static boolean containsJoinNodesMoreThan(PlanNode node, int maxLimit)
    {
        JoinNodeCounter counter = new JoinNodeCounter(maxLimit);
        node.accept(counter, null);
        return counter.isMaxCountReached();
    }

<<<<<<< HEAD
    //cutomer config connector optimizer
    private static Set<String> getPlanNodeCatalogs(PlanNode node)
    {
        Map<String, Set<String>> nodeCatalogMap = threadLocal.get();
        if (nodeCatalogMap == null || nodeCatalogMap.get(node.getId().toString()) == null) {
            if (nodeCatalogMap == null) {
                nodeCatalogMap = new HashMap<>();
            }
            Set<String> nodeCatalogs = new HashSet<>();
            findCatalogName(node, nodeCatalogs);
            nodeCatalogMap.putIfAbsent(node.getId().toString(), nodeCatalogs);
            threadLocal.set(nodeCatalogMap);
        }
        return nodeCatalogMap.get(node.getId().toString());
    }

    //cutomer config connector optimizer
    public static void addPlanOptimizerBlacklist(String catalogName, Map<String, String> properties)
    {
        requireNonNull(catalogName, "catalogName is null");
        String blackList = properties.get(HetuConstant.CONNECTOR_PLANOPTIMIZER_RULE_BLACKLIST);
        if (StringUtils.isNoneBlank(blackList)) {
            Set<String> tmpSet = new HashSet(Arrays.asList(blackList.split(",")));
            planOptimizerBlacklist.putIfAbsent(catalogName, tmpSet);
        }
    }

    //cutomer config connector optimizer
    public static void findCatalogName(PlanNode planNode, Set<String> catalogNames)
    {
        try {
            if (planNode instanceof TableScanNode) {
                TableScanNode tableScanNode = (TableScanNode) planNode;
                String catalogName = tableScanNode.getTable().getCatalogName().getCatalogName();
                catalogNames.add(catalogName);
            }
            List<PlanNode> sources = planNode.getSources();
            if (sources != null && sources.size() > 0) {
                for (PlanNode source : sources) {
                    findCatalogName(source, catalogNames);
                }
            }
        }
        catch (Exception e) {
            log.warn(e, "findCatalogName failed");
        }
=======
    public static boolean canApplyOptimizer(PlanOptimizer optimizer, PlanNode.SkipOptRuleLevel optimizationLevel)
    {
        if (optimizationLevel == APPLY_ALL_RULES) {
            return true;
        }

        // If it is IterativeOptimizer, then only rule as per level selected can be applied.
        if (optimizer instanceof IterativeOptimizer
                && (((optimizationLevel == APPLY_ALL_LEGACY_AND_ROWEXPR
                && !(((IterativeOptimizer) optimizer).getRules().stream().findFirst().get() instanceof RowExpressionRewriteRuleSet.ValuesRowExpressionRewrite)))
                || (optimizationLevel == APPLY_ALL_LEGACY_AND_ROWEXPR_PUSH_PREDICATE
                && !(((IterativeOptimizer) optimizer).getRules().stream().findFirst().get() instanceof RowExpressionRewriteRuleSet.ValuesRowExpressionRewrite)
                && !(((IterativeOptimizer) optimizer).getRules().stream().findFirst().get() instanceof PushPredicateIntoTableScan)))) {
            return false;
        }
        return true;
>>>>>>> b4afa63e
    }

    private static class JoinNodeCounter
            extends SimplePlanVisitor<Void>
    {
        private int count;
        private final int maxLimit;

        JoinNodeCounter(int maxLimit)
        {
            this.maxLimit = maxLimit;
        }

        @Override
        public Void visitJoin(JoinNode node, Void context)
        {
            count++;
            if (count >= maxLimit) {
                // Break once reached the maximum count
                return null;
            }
            return super.visitJoin(node, context);
        }

        public boolean isMaxCountReached()
        {
            return count >= maxLimit;
        }
    }

    //cutomer config connector optimizer
    private static Set<String> getPlanNodeCatalogs(PlanNode node)
    {
        Map<String, Set<String>> nodeCatalogMap = threadLocal.get();
        if (nodeCatalogMap == null || nodeCatalogMap.get(node.getId().toString()) == null) {
            if (nodeCatalogMap == null) {
                nodeCatalogMap = new HashMap<>();
            }
            Set<String> nodeCatalogs = new HashSet<>();
            findCatalogName(node, nodeCatalogs);
            nodeCatalogMap.putIfAbsent(node.getId().toString(), nodeCatalogs);
            threadLocal.set(nodeCatalogMap);
        }
        return nodeCatalogMap.get(node.getId().toString());
    }

    //cutomer config connector optimizer
    public static void addPlanOptimizerBlacklist(String catalogName, Map<String, String> properties)
    {
        requireNonNull(catalogName, "catalogName is null");
        String blackList = properties.get(HetuConstant.CONNECTOR_PLANOPTIMIZER_RULE_BLACKLIST);
        if (StringUtils.isNoneBlank(blackList)) {
            Set<String> tmpSet = new HashSet(Arrays.asList(blackList.split(",")));
            planOptimizerBlacklist.putIfAbsent(catalogName, tmpSet);
        }
    }

    //cutomer config connector optimizer
    public static void findCatalogName(PlanNode planNode, Set<String> catalogNames)
    {
        try {
            if (planNode instanceof TableScanNode) {
                TableScanNode tableScanNode = (TableScanNode) planNode;
                String catalogName = tableScanNode.getTable().getCatalogName().getCatalogName();
                catalogNames.add(catalogName);
            }
            List<PlanNode> sources = planNode.getSources();
            if (sources != null && sources.size() > 0) {
                for (PlanNode source : sources) {
                    findCatalogName(source, catalogNames);
                }
            }
        }
        catch (Exception e) {
            log.warn(e, "findCatalogName failed");
        }
    }
}<|MERGE_RESOLUTION|>--- conflicted
+++ resolved
@@ -46,12 +46,9 @@
 import java.util.concurrent.ConcurrentHashMap;
 
 import static io.prestosql.SystemSessionProperties.getJoinReorderingStrategy;
-<<<<<<< HEAD
-=======
 import static io.prestosql.spi.plan.PlanNode.SkipOptRuleLevel.APPLY_ALL_LEGACY_AND_ROWEXPR;
 import static io.prestosql.spi.plan.PlanNode.SkipOptRuleLevel.APPLY_ALL_LEGACY_AND_ROWEXPR_PUSH_PREDICATE;
 import static io.prestosql.spi.plan.PlanNode.SkipOptRuleLevel.APPLY_ALL_RULES;
->>>>>>> b4afa63e
 import static java.util.Objects.requireNonNull;
 
 public class OptimizerUtils
@@ -134,7 +131,21 @@
         return counter.isMaxCountReached();
     }
 
-<<<<<<< HEAD
+    public static boolean canApplyOptimizer(PlanOptimizer optimizer, PlanNode.SkipOptRuleLevel optimizationLevel)
+    {
+        if (optimizationLevel == APPLY_ALL_RULES) {
+            return true;
+        }
+
+        // If it is IterativeOptimizer, then only rule as per level selected can be applied.
+        return !(optimizer instanceof IterativeOptimizer)
+                || (((optimizationLevel != APPLY_ALL_LEGACY_AND_ROWEXPR
+                || ((IterativeOptimizer) optimizer).getRules().stream().findFirst().get() instanceof RowExpressionRewriteRuleSet.ValuesRowExpressionRewrite))
+                && (optimizationLevel != APPLY_ALL_LEGACY_AND_ROWEXPR_PUSH_PREDICATE
+                || ((IterativeOptimizer) optimizer).getRules().stream().findFirst().get() instanceof RowExpressionRewriteRuleSet.ValuesRowExpressionRewrite
+                || ((IterativeOptimizer) optimizer).getRules().stream().findFirst().get() instanceof PushPredicateIntoTableScan));
+    }
+
     //cutomer config connector optimizer
     private static Set<String> getPlanNodeCatalogs(PlanNode node)
     {
@@ -181,31 +192,13 @@
         catch (Exception e) {
             log.warn(e, "findCatalogName failed");
         }
-=======
-    public static boolean canApplyOptimizer(PlanOptimizer optimizer, PlanNode.SkipOptRuleLevel optimizationLevel)
-    {
-        if (optimizationLevel == APPLY_ALL_RULES) {
-            return true;
-        }
-
-        // If it is IterativeOptimizer, then only rule as per level selected can be applied.
-        if (optimizer instanceof IterativeOptimizer
-                && (((optimizationLevel == APPLY_ALL_LEGACY_AND_ROWEXPR
-                && !(((IterativeOptimizer) optimizer).getRules().stream().findFirst().get() instanceof RowExpressionRewriteRuleSet.ValuesRowExpressionRewrite)))
-                || (optimizationLevel == APPLY_ALL_LEGACY_AND_ROWEXPR_PUSH_PREDICATE
-                && !(((IterativeOptimizer) optimizer).getRules().stream().findFirst().get() instanceof RowExpressionRewriteRuleSet.ValuesRowExpressionRewrite)
-                && !(((IterativeOptimizer) optimizer).getRules().stream().findFirst().get() instanceof PushPredicateIntoTableScan)))) {
-            return false;
-        }
-        return true;
->>>>>>> b4afa63e
     }
 
     private static class JoinNodeCounter
             extends SimplePlanVisitor<Void>
     {
+        private final int maxLimit;
         private int count;
-        private final int maxLimit;
 
         JoinNodeCounter(int maxLimit)
         {
@@ -228,52 +221,4 @@
             return count >= maxLimit;
         }
     }
-
-    //cutomer config connector optimizer
-    private static Set<String> getPlanNodeCatalogs(PlanNode node)
-    {
-        Map<String, Set<String>> nodeCatalogMap = threadLocal.get();
-        if (nodeCatalogMap == null || nodeCatalogMap.get(node.getId().toString()) == null) {
-            if (nodeCatalogMap == null) {
-                nodeCatalogMap = new HashMap<>();
-            }
-            Set<String> nodeCatalogs = new HashSet<>();
-            findCatalogName(node, nodeCatalogs);
-            nodeCatalogMap.putIfAbsent(node.getId().toString(), nodeCatalogs);
-            threadLocal.set(nodeCatalogMap);
-        }
-        return nodeCatalogMap.get(node.getId().toString());
-    }
-
-    //cutomer config connector optimizer
-    public static void addPlanOptimizerBlacklist(String catalogName, Map<String, String> properties)
-    {
-        requireNonNull(catalogName, "catalogName is null");
-        String blackList = properties.get(HetuConstant.CONNECTOR_PLANOPTIMIZER_RULE_BLACKLIST);
-        if (StringUtils.isNoneBlank(blackList)) {
-            Set<String> tmpSet = new HashSet(Arrays.asList(blackList.split(",")));
-            planOptimizerBlacklist.putIfAbsent(catalogName, tmpSet);
-        }
-    }
-
-    //cutomer config connector optimizer
-    public static void findCatalogName(PlanNode planNode, Set<String> catalogNames)
-    {
-        try {
-            if (planNode instanceof TableScanNode) {
-                TableScanNode tableScanNode = (TableScanNode) planNode;
-                String catalogName = tableScanNode.getTable().getCatalogName().getCatalogName();
-                catalogNames.add(catalogName);
-            }
-            List<PlanNode> sources = planNode.getSources();
-            if (sources != null && sources.size() > 0) {
-                for (PlanNode source : sources) {
-                    findCatalogName(source, catalogNames);
-                }
-            }
-        }
-        catch (Exception e) {
-            log.warn(e, "findCatalogName failed");
-        }
-    }
 }