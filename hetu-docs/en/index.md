---
headless: true
---
- [Get Started]({{< relref "./docs/start/_index.md" >}})

- [Overview]({{< relref "./docs/overview/_index.md" >}})
    - [Use Cases]({{< relref "./docs/overview/use-cases.md" >}})
    - [openLooKeng Concepts]({{< relref "./docs/overview/concepts.md" >}})

- [Installation]({{< relref "./docs/installation/_index.md" >}})
    - [Deploying openLooKeng Manually]({{< relref "./docs/installation/deployment.md" >}})
    - [Deploying openLooKeng Automatically]({{< relref "./docs/installation/deployment-auto.md" >}})
    - [Command Line Interface]({{< relref "./docs/installation/cli.md" >}})
    - [JDBC Driver]({{< relref "./docs/installation/jdbc.md" >}})
    - [openLooKeng Verifier]({{< relref "./docs/installation/verifier.md" >}})
    - [Benchmark Driver]({{< relref "./docs/installation/benchmark-driver.md" >}})
    - [Web Connector for Tableau]({{< relref "./docs/installation/tableau.md" >}})
    - [Deploying openLooKeng with High Availability(HA)]({{< relref "./docs/installation/deployment-ha.md" >}})
    - [openLooKeng ODBC User Manual]({{< relref "./docs/installation/odbc.md" >}})

- [Security]("#")
    - [Coordinator Kerberos Authentication]({{< relref "./docs/security/server.md" >}})
    - [CLI Kerberos Authentication]({{< relref "./docs/security/cli.md" >}})
    - [LDAP Authentication]({{< relref "./docs/security/ldap.md" >}})
    - [Java Keystores and Truststores]({{< relref "./docs/security/tls.md" >}})
    - [Built-in System Access Control]({{< relref "./docs/security/built-in-system-access-control.md" >}})
    - [Secure Internal Communication]({{< relref "./docs/security/internal-communication.md" >}})
    - [Password Encryption]({{< relref "./docs/security/password-encryption.md" >}})
    - [HAZELCAST Authentication]({{< relref "./docs/security/hazelcast.md" >}})
- [Administration]("#")
    - [Web Interface]({{< relref "./docs/admin/web-interface.md" >}})
    - [Tuning openLooKeng]({{< relref "./docs/admin/tuning.md" >}})
    - [Properties Reference]({{< relref "./docs/admin/properties.md" >}})
    - [Spill to Disk]({{< relref "./docs/admin/spill.md" >}})
    - [Resource Groups]({{< relref "./docs/admin/resource-groups.md" >}})
    - [Session Property Managers]({{< relref "./docs/admin/session-property-managers.md" >}})
    - [Distributed Sort]({{< relref "./docs/admin/dist-sort.md" >}})
    - [Dynamic Catalog]({{< relref "./docs/admin/dynamic-catalog.md" >}})
    - [Horizontal Scaling]({{< relref "./docs/admin/horizontal-scaling.md" >}})
    - [Dynamic Filtering]({{< relref "./docs/admin/dynamic-filters.md" >}})
    - [Audit Log]({{< relref "./docs/admin/audit-log.md" >}})

- [Query Optimizer]("#")
    - [Table Statistics]({{< relref "./docs/optimizer/statistics.md" >}})
    - [Cost in EXPLAIN]({{< relref "./docs/optimizer/cost-in-explain.md" >}})
    - [Cost based optimizations]({{< relref "./docs/optimizer/cost-based-optimizations.md" >}})

- [Heuristic Indexer]("#")
    - [openLooKeng Heuristic Indexer]({{< relref "./docs/indexer/overview.md" >}})
    - [Index Command Line Interface]({{< relref "./docs/indexer/indexer-cli.md" >}})
    - [Bitmap Index]({{< relref "./docs/indexer/bitmap.md" >}})
    - [Minmax Index]({{< relref "./docs/indexer/minmax.md" >}})
    - [Bloom Index]({{< relref "./docs/indexer/bloom.md" >}})

- [Connectors]({{< relref "./docs/connector/_index.md" >}})
    - [Carbondata]({{< relref "./docs/connector/carbondata.md" >}})
    - [DataCenter]({{< relref "./docs/connector/datacenter.md" >}})
    - [Elasticsearch]({{< relref "./docs/connector/elasticsearch.md" >}})
    - [Hana]({{< relref "./docs/connector/hana.md" >}})
    - [HBase]({{< relref "./docs/connector/HBase.md" >}})
    - [Hive]({{< relref "./docs/connector/hive.md" >}})
    - [Hive Connector GCS Tutorial]({{< relref "./docs/connector/hive-gcs-tutorial.md" >}})
    - [Hive Security Configuration]({{< relref "./docs/connector/hive-security.md" >}})
    - [JMX]({{< relref "./docs/connector/jmx.md" >}})
    - [Kafka]({{< relref "./docs/connector/kafka.md" >}})
    - [Kafka Connector Tutorial]({{< relref "./docs/connector/kafka-tutorial.md" >}})
    - [Local File]({{< relref "./docs/connector/localfile.md" >}})
    - [Memory]({{< relref "./docs/connector/memory.md" >}})
    - [MySQL]({{< relref "./docs/connector/mysql.md" >}})
    - [PostgreSQL]({{< relref "./docs/connector/postgresql.md" >}})
    - [SQL Server]({{< relref "./docs/connector/sqlserver.md" >}})
    - [System]({{< relref "./docs/connector/system.md" >}})
    - [Thrift]({{< relref "./docs/connector/thrift.md" >}})
    - [TPCDS]({{< relref "./docs/connector/tpcds.md" >}})
    - [TPCH]({{< relref "./docs/connector/tpch.md" >}})
    - [VDM]({{< relref "./docs/connector/vdm.md" >}})

- [Functions and Operators]("#")
    - [Logical Operators]({{< relref "./docs/functions/logical.md" >}})
    - [Comparison Functions and Operators]({{< relref "./docs/functions/comparison.md" >}})
    - [Conditional Expressions]({{< relref "./docs/functions/conditional.md" >}})
    - [Lambda Expressions]({{< relref "./docs/functions/lambda.md" >}})
    - [Conversion Functions]({{< relref "./docs/functions/conversion.md" >}})
    - [Mathematical Functions and Operators]({{< relref "./docs/functions/math.md" >}})
    - [Bitwise Functions]({{< relref "./docs/functions/bitwise.md" >}})
    - [Decimal Functions and Operators]({{< relref "./docs/functions/decimal.md" >}})
    - [String Functions and Operators]({{< relref "./docs/functions/string.md" >}})
    - [Regular Expression Functions]({{< relref "./docs/functions/regexp.md" >}})
    - [Binary Functions and Operators]({{< relref "./docs/functions/binary.md" >}})
    - [JSON Functions and Operators]({{< relref "./docs/functions/json.md" >}})
    - [Date and Time Functions and Operators]({{< relref "./docs/functions/datetime.md" >}})
    - [Aggregate Functions]({{< relref "./docs/functions/aggregate.md" >}})
    - [Window Functions]({{< relref "./docs/functions/window.md" >}})
    - [Array Functions and Operators]({{< relref "./docs/functions/array.md" >}})
    - [Map Functions and Operators]({{< relref "./docs/functions/map.md" >}})
    - [URL Functions]({{< relref "./docs/functions/url.md" >}})
    - [Geospatial Functions]({{< relref "./docs/functions/geospatial.md" >}})
    - [HyperLogLog Functions]({{< relref "./docs/functions/hyperloglog.md" >}})
    - [Quantile Digest Functions]({{< relref "./docs/functions/qdigest.md" >}})
    - [UUID Functions]({{< relref "./docs/functions/uuid.md" >}})
    - [Color Functions]({{< relref "./docs/functions/color.md" >}})
    - [Session Information]({{< relref "./docs/functions/session.md" >}})
    - [Teradata Functions]({{< relref "./docs/functions/teradata.md" >}})

- [SQL Language]("#")
    - [Data Types]({{< relref "./docs/language/types.md" >}})
    - [Reserved Keywords]({{< relref "./docs/language/reserved.md" >}})
    - [Legacy and New Timestamp]({{< relref "./docs/language/timestamp.md" >}})

- [SQL Statement Syntax]({{< relref "./docs/sql/_index.md" >}})
    - [ALTER SCHEMA]({{< relref "./docs/sql/alter-schema.md" >}})
    - [ALTER TABLE]({{< relref "./docs/sql/alter-table.md" >}})
    - [ANALYZE]({{< relref "./docs/sql/analyze.md" >}})
    - [CACHE TABLE]({{< relref "./docs/sql/cache-table.md" >}})
    - [CALL]({{< relref "./docs/sql/call.md" >}})
    - [COMMENT]({{< relref "./docs/sql/comment.md" >}})
    - [COMMIT]({{< relref "./docs/sql/commit.md" >}})
    - [CREATE ROLE]({{< relref "./docs/sql/create-role.md" >}})
    - [CREATE SCHEMA]({{< relref "./docs/sql/create-schema.md" >}})
    - [CREATE TABLE]({{< relref "./docs/sql/create-table.md" >}})
    - [CREATE TABLE AS]({{< relref "./docs/sql/create-table-as.md" >}})
    - [CREATE VIEW]({{< relref "./docs/sql/create-view.md" >}})
    - [DEALLOCATE PREPARE]({{< relref "./docs/sql/deallocate-prepare.md" >}})
    - [DELETE]({{< relref "./docs/sql/delete.md" >}})
    - [DESCRIBE]({{< relref "./docs/sql/describe.md" >}})
    - [DESCRIBE INPUT]({{< relref "./docs/sql/describe-input.md" >}})
    - [DESCRIBE OUTPUT]({{< relref "./docs/sql/describe-output.md" >}})
    - [DROP CACHE]({{< relref "./docs/sql/drop-cache.md" >}})
    - [DROP ROLE]({{< relref "./docs/sql/drop-role.md" >}})
    - [DROP SCHEMA]({{< relref "./docs/sql/drop-schema.md" >}})
    - [DROP TABLE]({{< relref "./docs/sql/drop-table.md" >}})
    - [DROP VIEW]({{< relref "./docs/sql/drop-view.md" >}})
    - [EXECUTE]({{< relref "./docs/sql/execute.md" >}})
    - [EXPLAIN]({{< relref "./docs/sql/explain.md" >}})
    - [EXPLAIN ANALYZE]({{< relref "./docs/sql/explain-analyze.md" >}})
    - [GRANT]({{< relref "./docs/sql/grant.md" >}})
    - [GRANT ROLES]({{< relref "./docs/sql/grant-roles.md" >}})
    - [INSERT]({{< relref "./docs/sql/insert.md" >}})
    - [INSERT OVERWRITE]({{< relref "./docs/sql/insert-overwrite.md" >}})
    - [JMX]({{< relref "./docs/sql/jmx.md" >}})
    - [PREPARE]({{< relref "./docs/sql/prepare.md" >}})
    - [RESET SESSION]({{< relref "./docs/sql/reset-session.md" >}})
    - [REVOKE]({{< relref "./docs/sql/revoke.md" >}})
    - [REVOKE ROLES]({{< relref "./docs/sql/revoke-roles.md" >}})
    - [ROLLBACK]({{< relref "./docs/sql/rollback.md" >}})
    - [SELECT]({{< relref "./docs/sql/select.md" >}})
    - [SET ROLE]({{< relref "./docs/sql/set-role.md" >}})
    - [SET SESSION]({{< relref "./docs/sql/set-session.md" >}})
    - [SHOW CACHE]({{< relref "./docs/sql/show-cache.md" >}})
    - [SHOW CATALOGS]({{< relref "./docs/sql/show-catalogs.md" >}})
    - [SHOW COLUMNS]({{< relref "./docs/sql/show-columns.md" >}})
    - [SHOW CREATE TABLE]({{< relref "./docs/sql/show-create-table.md" >}})
    - [SHOW CREATE VIEW]({{< relref "./docs/sql/show-create-view.md" >}})
    - [SHOW FUNCTIONS]({{< relref "./docs/sql/show-functions.md" >}})
    - [SHOW GRANTS]({{< relref "./docs/sql/show-grants.md" >}})
    - [SHOW ROLE GRANTS]({{< relref "./docs/sql/show-role-grants.md" >}})
    - [SHOW ROLES]({{< relref "./docs/sql/show-roles.md" >}})
    - [SHOW SCHEMAS]({{< relref "./docs/sql/show-schemas.md" >}})
    - [SHOW SESSION]({{< relref "./docs/sql/show-session.md" >}})
    - [SHOW STATS]({{< relref "./docs/sql/show-stats.md" >}})
    - [SHOW TABLES]({{< relref "./docs/sql/show-tables.md" >}})
    - [START TRANSACTION]({{< relref "./docs/sql/start-transaction.md" >}})
    - [UPDATE]({{< relref "./docs/sql/update.md" >}})
    - [USE]({{< relref "./docs/sql/use.md" >}})
    - [VACUUM]({{< relref "./docs/sql/vacuum.md" >}})
    - [VALUES]({{< relref "./docs/sql/values.md" >}})

- [Migration]("#")
    - [Migrating From Hive]({{< relref "./docs/migration/from-hive.md" >}})
    - [SQL Migration Tool]({{< relref "./docs/migration/sql-migration-tool.md" >}})

- [Developer Guide]({{< relref "./docs/develop/_index.md" >}})
    - [Getting Started]({{< relref "./docs/develop/getting-started.md" >}})
    - [SPI Overview]({{< relref "./docs/develop/spi-overview.md" >}})
    - [Connectors]({{< relref "./docs/develop/connectors.md" >}})
    - [Example HTTP Connector]({{< relref "./docs/develop/example-http.md" >}})
    - [Types]({{< relref "./docs/develop/types.md" >}})
    - [Functions]({{< relref "./docs/develop/functions.md" >}})
    - [System Access Control]({{< relref "./docs/develop/system-access-control.md" >}})
    - [Password Authenticator]({{< relref "./docs/develop/password-authenticator.md" >}})
    - [Event Listener]({{< relref "./docs/develop/event-listener.md" >}})
    - [Filesystem Access Utilities]({{< relref "./docs/develop/filesystem.md" >}})
    - [Heuristic indexer]({{< relref "./docs/develop/indexer.md" >}})
    - [Hive ORC Cache]({{< relref "./docs/develop/hive-orc-cache.md" >}})

- [openLooKeng REST API]({{< relref "./docs/rest/_index.md" >}})
    - [Node Resource]({{< relref "./docs/rest/node.md" >}})
    - [Query Resource]({{< relref "./docs/rest/query.md" >}})
    - [Stage Resource]({{< relref "./docs/rest/stage.md" >}})
    - [Statement Resource]({{< relref "./docs/rest/statement.md" >}})
    - [Task Resource]({{< relref "./docs/rest/task.md" >}})

- [Release Notes]("#")
<<<<<<< HEAD
=======
    - [1.0.1]({{< relref "./docs/releasenotes/releasenotes-1.0.1.md" >}})
>>>>>>> 886d2c5f
    - [1.0.0]({{< relref "./docs/releasenotes/releasenotes-1.0.0.md" >}})
    - [0.1.0]({{< relref "./docs/releasenotes/releasenotes-0.1.0.md" >}})<|MERGE_RESOLUTION|>--- conflicted
+++ resolved
@@ -191,9 +191,6 @@
     - [Task Resource]({{< relref "./docs/rest/task.md" >}})
 
 - [Release Notes]("#")
-<<<<<<< HEAD
-=======
     - [1.0.1]({{< relref "./docs/releasenotes/releasenotes-1.0.1.md" >}})
->>>>>>> 886d2c5f
     - [1.0.0]({{< relref "./docs/releasenotes/releasenotes-1.0.0.md" >}})
     - [0.1.0]({{< relref "./docs/releasenotes/releasenotes-0.1.0.md" >}})